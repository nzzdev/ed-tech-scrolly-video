--- conflicted
+++ resolved
@@ -523,39 +523,10 @@
         return;
       }
 
-<<<<<<< HEAD
       /*       catch {
         if (this.debug) console.error('We run into trouble. Falling back to the video.')
         this.useCanvas = false;
       } */
-=======
-  /**
-   * Transitions the video or the canvas to the proper frame.
-   *
-   * @param {Object} options - Configuration options for adjusting the video playback.
-   * @param {boolean} options.jump - If true, the video currentTime will jump
-   *   directly to the specified percentage. If false, the change will be animated over time.
-   * @param {number} options.transitionSpeed - Defines the speed of the transition when `jump` is
-   *   false. Represents the duration of the transition in milliseconds. Default is 8. Use 0 to use
-   *   the native speed of the video.
-   * @param {(progress: number) => number} options.easing - A function that defines the easing
-   *   curve for the transition. It takes the progress ratio (a number between 0 and 1) as an
-   *   argument and returns the eased value, affecting the playback speed during the transition.
-   */
-  transitionToTargetTime({
-    jump,
-    transitionSpeed = this.transitionSpeed,
-    easing = this.easing,
-  }) {
-    if (this.debug) {
-      console.table({
-        transitionSpeed,
-        easing,
-        jump,
-        currentTime: this.currentTime,
-        targetTime: this.targetTime,
-      });
->>>>>>> aa8902af
     }
 
     const diff = this.targetTime - this.currentTime;
@@ -627,20 +598,9 @@
         // When jumping, we go directly to the frame
         this.currentTime = this.targetTime;
 
-<<<<<<< HEAD
         // Video Mode
         this.video.pause();
         this.video.currentTime = this.currentTime;
-=======
-        if (this.canvas) {
-          // Canvas Mode
-          this.paintCanvasFrame(Math.floor(this.currentTime * this.frameRate));
-        } else {
-          // Video Mode
-          this.video.pause();
-          this.video.currentTime = this.currentTime;
-        }
->>>>>>> aa8902af
       } else if (transitionSpeed === 0) {
         // Use the native timing of the video
         // Works best with animated videos;
@@ -648,13 +608,7 @@
 
         // Add the deltaTime to the currentTime
         this.currentTime += deltaTime * 0.001 * directionFactor;
-<<<<<<< HEAD
         if (isForwardTransition) {
-=======
-        if (this.canvas) {
-          this.paintCanvasFrame(Math.floor(this.currentTime * this.frameRate));
-        } else if (isForwardTransition) {
->>>>>>> aa8902af
           // Video Mode
           this.video.play(); // Set video to playing
           this.currentTime = this.video.currentTime;
@@ -694,13 +648,7 @@
         this.currentTime =
           startCurrentTime + easedProgress * duration * directionFactor * 0.001;
 
-<<<<<<< HEAD
         if (this.isSafari || !isForwardTransition) {
-=======
-        if (this.canvas) {
-          this.paintCanvasFrame(Math.floor(this.currentTime * this.frameRate));
-        } else if (this.isSafari || !isForwardTransition) {
->>>>>>> aa8902af
           // We can't use a negative playbackRate, so if the video needs to go backwards,
           // We have to use the inefficient method of modifying currentTime rapidly to
           // get an effect.
@@ -734,11 +682,7 @@
           );
 
           if (this.debug)
-<<<<<<< HEAD
             console.debug('ScrollyVideo playbackRate:', desiredPlaybackRate);
-=======
-            console.info('ScrollyVideo playbackRate:', desiredPlaybackRate);
->>>>>>> aa8902af
           // eslint-disable-next-line no-restricted-globals
           if (!isNaN(desiredPlaybackRate)) {
             this.video.playbackRate = desiredPlaybackRate;
@@ -804,11 +748,7 @@
     // Play the video if we are in video mode
     // I don't understand this. This only starts to play if the video is *not* paused,
     // as in: already playing? WTF?
-<<<<<<< HEAD
     if (!this.useCanvas && !this.video.paused) this.video.play();
-=======
-    if (!this.canvas && !this.video.paused) this.video.play();
->>>>>>> aa8902af
 
     this.transitionToTargetTime(options);
   }
